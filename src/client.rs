--- conflicted
+++ resolved
@@ -80,7 +80,6 @@
         Some(login) => login,
         None => &cfg.user,
     };
-<<<<<<< HEAD
     let rsa_key =
         load_rsa_private_key_from_pem(&private_key, cfg.private_key_passphrase.as_deref())?;
     let fingerprint = compute_fingerprint(&rsa_key)?;
@@ -88,14 +87,6 @@
     let user_norm = name.to_uppercase();
     let sub = format!("{}.{}", account_norm, user_norm);
     let iss = format!("{}.{}", sub, fingerprint);
-=======
-    let fingerprint = cfg
-        .public_key_fingerprint
-        .as_ref()
-        .unwrap_or_else(|| panic!("Missing public_key_fingerprint in config for JWT generation"));
-    let iss = format!("{}.{}.SHA256:{}", cfg.account, name, fingerprint);
-    let sub = format!("{}.{}", cfg.account, name);
->>>>>>> efd47320
     let iat = std::time::SystemTime::now()
         .duration_since(std::time::UNIX_EPOCH)
         .map_err(|e| Error::Config(format!("Time error: {e}")))?
@@ -306,9 +297,6 @@
     pub fn close(&self) {}
 }
 
-// Legacy snowsql-based JWT generation was explored but not used; programmatic
-// OAuth2 control-plane token acquisition is implemented instead.
-
 #[cfg(test)]
 mod tests {
 
